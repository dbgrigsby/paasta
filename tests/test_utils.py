import contextlib
import os
import shutil
import stat
import tempfile

import json
import mock

import utils
from pytest import raises


def test_get_git_url_provided_by_serviceyaml():
    service = 'giiiiiiiiiiit'
    expected = 'git@some_random_host:foobar'
    with (
        mock.patch('service_configuration_lib.read_service_configuration', autospec=True)
    ) as mock_read_service_configuration:
        mock_read_service_configuration.return_value = {'git_url': expected}
        assert utils.get_git_url(service) == expected
        mock_read_service_configuration.assert_called_once_with(service, soa_dir=utils.DEFAULT_SOA_DIR)


def test_get_git_url_default():
    service = 'giiiiiiiiiiit'
    expected = 'git@git.yelpcorp.com:services/%s.git' % service
    with (
        mock.patch('service_configuration_lib.read_service_configuration', autospec=True)
    ) as mock_read_service_configuration:
        mock_read_service_configuration.return_value = {}
        assert utils.get_git_url(service) == expected
        mock_read_service_configuration.assert_called_once_with(service, soa_dir=utils.DEFAULT_SOA_DIR)


def test_format_log_line():
    input_line = 'foo'
    fake_cluster = 'fake_cluster'
    fake_instance = 'fake_instance'
    fake_component = 'build'
    fake_level = 'debug'
    fake_now = 'fake_now'
    expected = json.dumps({
        'timestamp': fake_now,
        'level': fake_level,
        'cluster': fake_cluster,
        'instance': fake_instance,
        'component': fake_component,
        'message': input_line,
    }, sort_keys=True)
    with mock.patch('utils._now', autospec=True) as mock_now:
        mock_now.return_value = fake_now
        actual = utils.format_log_line(fake_level, fake_cluster, fake_instance, fake_component, input_line)
        assert actual == expected


def test_format_log_line_with_timestamp():
    input_line = 'foo'
    fake_cluster = 'fake_cluster'
    fake_instance = 'fake_instance'
    fake_component = 'build'
    fake_level = 'debug'
    fake_timestamp = 'fake_timestamp'
    expected = json.dumps({
        'timestamp': fake_timestamp,
        'level': fake_level,
        'cluster': fake_cluster,
        'instance': fake_instance,
        'component': fake_component,
        'message': input_line,
    }, sort_keys=True)
    actual = utils.format_log_line(
        fake_level,
        fake_cluster,
        fake_instance,
        fake_component,
        input_line,
        timestamp=fake_timestamp
    )
    assert actual == expected


def test_format_log_line_rejects_invalid_components():
    with raises(utils.NoSuchLogComponent):
        utils.format_log_line('fake_service', 'fake_line', 'BOGUS_COMPONENT', 'debug', 'fake_input')


def test_log_raise_on_unknown_level():
    with raises(utils.NoSuchLogLevel):
        utils._log('fake_service', 'fake_line', 'build', 'BOGUS_LEVEL')


def test_get_log_name_for_service():
    service_name = 'foo'
    expected = 'stream_paasta_%s' % service_name
    assert utils.get_log_name_for_service(service_name) == expected


def test_get_files_in_dir_ignores_unreadable():
    fake_dir = '/fake/dir/'
    fake_file_contents = {'foo': 'bar'}
    expected = [os.path.join(fake_dir, 'a.json'), os.path.join(fake_dir, 'c.json')]
    file_mock = mock.MagicMock(spec=file)
    with contextlib.nested(
        mock.patch('os.listdir', autospec=True, return_value=['b.json', 'a.json', 'c.json']),
        mock.patch('os.path.isfile', autospec=True, return_value=True),
        mock.patch('os.access', autospec=True, side_effect=[True, False, True]),
        mock.patch('utils.open', create=True, return_value=file_mock),
        mock.patch('utils.json.load', autospec=True, return_value=fake_file_contents)
    ) as (
        listdir_patch,
        isfile_patch,
        access_patch,
        open_file_patch,
        json_patch,
    ):
        assert utils.get_files_in_dir(fake_dir) == expected


def test_get_files_in_dir_is_lexicographic():
    fake_dir = '/fake/dir/'
    fake_file_contents = {'foo': 'bar'}
    expected = [os.path.join(fake_dir, 'a.json'), os.path.join(fake_dir, 'b.json')]
    file_mock = mock.MagicMock(spec=file)
    with contextlib.nested(
        mock.patch('os.listdir', autospec=True, return_value=['b.json', 'a.json']),
        mock.patch('os.path.isfile', autospec=True, return_value=True),
        mock.patch('os.access', autospec=True, return_value=True),
        mock.patch('utils.open', create=True, return_value=file_mock),
        mock.patch('utils.json.load', autospec=True, return_value=fake_file_contents)
    ) as (
        listdir_patch,
        isfile_patch,
        access_patch,
        open_file_patch,
        json_patch,
    ):
        assert utils.get_files_in_dir(fake_dir) == expected


def test_load_system_paasta_config():
    json_load_return_value = {'foo': 'bar'}
    expected = utils.SystemPaastaConfig(json_load_return_value, '/some/fake/dir')
    file_mock = mock.MagicMock(spec=file)
    with contextlib.nested(
        mock.patch('os.path.isdir', return_value=True),
        mock.patch('os.access', return_value=True),
        mock.patch('utils.open', create=True, return_value=file_mock),
        mock.patch('utils.get_files_in_dir', autospec=True,
                   return_value=['/some/fake/dir/some_file.json']),
        mock.patch('utils.json.load', autospec=True, return_value=json_load_return_value)
    ) as (
        os_is_dir_patch,
        os_access_patch,
        open_file_patch,
        get_files_in_dir_patch,
        json_patch,
    ):
        actual = utils.load_system_paasta_config()
        assert actual == expected
        # Kinda weird but without this load_system_paasta_config() can (and
        # did! during development) return a plain dict without the test
        # complaining.
        assert actual.__class__ == expected.__class__
        open_file_patch.assert_any_call('/some/fake/dir/some_file.json')
        json_patch.assert_any_call(file_mock.__enter__())
        assert json_patch.call_count == 1


def test_load_system_paasta_config_file_non_existent_dir():
    fake_path = '/var/dir_of_fake'
    with contextlib.nested(
        mock.patch('os.path.isdir', return_value=False),
    ) as (
        isdir_patch,
    ):
        with raises(utils.PaastaNotConfiguredError) as excinfo:
            utils.load_system_paasta_config(fake_path)
        expected = "Could not find system paasta configuration directory: %s" % fake_path
        assert str(excinfo.value) == expected


def test_load_system_paasta_config_file_non_readable_dir():
    fake_path = '/var/dir_of_fake'
    with contextlib.nested(
        mock.patch('os.path.isdir', return_value=True),
        mock.patch('os.access', return_value=False),
    ) as (
        isdir_patch,
        access_patch,
    ):
        with raises(utils.PaastaNotConfiguredError) as excinfo:
            utils.load_system_paasta_config(fake_path)
        expected = "Could not read from system paasta configuration directory: %s" % fake_path
        assert str(excinfo.value) == expected


def test_load_system_paasta_config_file_dne():
    fake_path = '/var/dir_of_fake'
    with contextlib.nested(
        mock.patch('os.path.isdir', return_value=True),
        mock.patch('os.access', return_value=True),
        mock.patch('utils.open', create=True, side_effect=IOError(2, 'a', 'b')),
        mock.patch('utils.get_files_in_dir', autospec=True, return_value=[fake_path]),
    ) as (
        isdir_patch,
        access_patch,
        open_patch,
        get_files_in_dir_patch,
    ):
        with raises(utils.PaastaNotConfiguredError) as excinfo:
            utils.load_system_paasta_config(fake_path)
        assert str(excinfo.value) == "Could not load system paasta config file b: a"


def test_load_system_paasta_config_merge_lexographically():
    fake_file_a = {'foo': 'this value will be overriden', 'fake': 'fake_data'}
    fake_file_b = {'foo': 'overriding value'}
    expected = utils.SystemPaastaConfig({'foo': 'overriding value', 'fake': 'fake_data'}, '/some/fake/dir')
    file_mock = mock.MagicMock(spec=file)
    with contextlib.nested(
        mock.patch('os.path.isdir', return_value=True),
        mock.patch('os.access', return_value=True),
        mock.patch('utils.open', create=True, return_value=file_mock),
        mock.patch('utils.get_files_in_dir', autospec=True,
                   return_value=['a', 'b']),
        mock.patch('utils.json.load', autospec=True, side_effect=[fake_file_a, fake_file_b])
    ) as (
        os_is_dir_patch,
        os_access_patch,
        open_file_patch,
        get_files_in_dir_patch,
        json_patch,
    ):
        actual = utils.load_system_paasta_config()
        assert actual == expected


def test_SystemPaastaConfig_get_cluster():
    fake_config = utils.SystemPaastaConfig({
        'cluster': 'peanut',
    }, '/some/fake/dir')
    expected = 'peanut'
    actual = fake_config.get_cluster()
    assert actual == expected


def test_SystemPaastaConfig_get_cluster_dne():
    fake_config = utils.SystemPaastaConfig({}, '/some/fake/dir')
    with raises(utils.PaastaNotConfiguredError):
        fake_config.get_cluster()


def test_SystemPaastaConfig_get_volumes():
    fake_config = utils.SystemPaastaConfig({
        'volumes': [{'fake_path': "fake_other_path"}],
    }, '/some/fake/dir')
    expected = [{'fake_path': "fake_other_path"}]
    actual = fake_config.get_volumes()
    assert actual == expected


def test_SystemPaastaConfig_get_volumes_dne():
    fake_config = utils.SystemPaastaConfig({}, '/some/fake/dir')
    with raises(utils.PaastaNotConfiguredError):
        fake_config.get_volumes()


def test_SystemPaastaConfig_get_zk():
    fake_config = utils.SystemPaastaConfig({
        'zookeeper': 'zk://fake_zookeeper_host'
    }, '/some/fake/dir')
    expected = 'fake_zookeeper_host'
    actual = fake_config.get_zk_hosts()
    assert actual == expected


def test_SystemPaastaConfig_get_zk_dne():
    fake_config = utils.SystemPaastaConfig({}, '/some/fake/dir')
    with raises(utils.PaastaNotConfiguredError):
        fake_config.get_zk_hosts()


def test_SystemPaastaConfig_get_registry():
    fake_config = utils.SystemPaastaConfig({
        'docker_registry': 'fake_registry'
    }, '/some/fake/dir')
    expected = 'fake_registry'
    actual = fake_config.get_docker_registry()
    assert actual == expected


def test_SystemPaastaConfig_get_registry_dne():
    fake_config = utils.SystemPaastaConfig({}, '/some/fake/dir')
    with raises(utils.PaastaNotConfiguredError):
        fake_config.get_docker_registry()


def test_atomic_file_write():
    with mock.patch('tempfile.NamedTemporaryFile', autospec=True) as ntf_patch:
        file_patch = ntf_patch().__enter__()
        file_patch.name = '/hurp/.durp-AAA'
        ntf_patch.reset_mock()

        with mock.patch('os.rename', autospec=True) as rename_patch:
            with mock.patch('os.chmod', autospec=True) as chmod_patch:
                with utils.atomic_file_write('/hurp/durp'):
                    ntf_patch.assert_called_once_with(
                        dir='/hurp',
                        prefix='.durp-',
                        delete=False,
                    )
                chmod_patch.assert_called_once_with('/hurp/.durp-AAA', 0644)

            rename_patch.assert_called_once_with(
                '/hurp/.durp-AAA',
                '/hurp/durp'
            )


def test_atomic_file_write_itest():
    tempdir = tempfile.mkdtemp()
    target_file_name = os.path.join(tempdir, 'test_atomic_file_write_itest.txt')

    try:
        old_umask = os.umask(0022)
        with open(target_file_name, 'w') as f_before:
            f_before.write('old content')

        with utils.atomic_file_write(target_file_name) as f_new:
            f_new.write('new content')

            with open(target_file_name) as f_existing:
                # While in the middle of an atomic_file_write, the existing
                # file should still contain the old content, and should not
                # be truncated, etc.
                assert f_existing.read() == 'old content'

        with open(target_file_name) as f_done:
            # once we're done, the content should be in place.
            assert f_done.read() == 'new content'

        file_stat = os.stat(target_file_name)
        assert stat.S_ISREG(file_stat.st_mode)
        assert stat.S_IMODE(file_stat.st_mode) == 0644

    finally:
        os.umask(old_umask)
        shutil.rmtree(tempdir)


def test_configure_log():
    utils.configure_log()


def test_compose_job_id_with_tag():
    fake_service = "my_cool_service"
    fake_instance = "main"
    fake_tag = "git123abc.config456def"
    expected = "my_cool_service.main.git123abc.config456def"
    actual = utils.compose_job_id(fake_service, fake_instance, fake_tag)
    assert actual == expected


def test_compose_job_id_without_tag():
    fake_service = "my_cool_service"
    fake_instance = "main"
    expected = "my_cool_service.main"
    actual = utils.compose_job_id(fake_service, fake_instance)
    assert actual == expected


def test_decompose_job_id_with_tag():
    fake_job_id = "my_cool_service.main.git123abc.config456def"
    expected = ("my_cool_service", "main", "git123abc.config456def")
    actual = utils.decompose_job_id(fake_job_id)
    assert actual == expected


def test_decompose_job_id_without_tag():
    fake_job_id = "my_cool_service.main"
    expected = ("my_cool_service", "main", None)
    actual = utils.decompose_job_id(fake_job_id)
    assert actual == expected


def test_job_id_too_short():
    with raises(utils.InvalidJobNameError):
        utils.decompose_job_id('foo')


def test_remove_tag_from_job_id_with_tag():
    fake_job_id = "my_cool_service.main.git123abc.config456def"
    expected = "my_cool_service.main"
    actual = utils.remove_tag_from_job_id(fake_job_id)
    assert actual == expected


def test_remove_tag_from_job_id_without_tag():
    fake_job_id = "my_cool_service.main"
    expected = fake_job_id
    actual = utils.remove_tag_from_job_id(fake_job_id)
    assert actual == expected


def test_build_docker_tag():
    upstream_job_name = 'fake_upstream_job_name'
    upstream_git_commit = 'fake_upstream_git_commit'
    expected = 'docker-paasta.yelpcorp.com:443/services-%s:paasta-%s' % (
        upstream_job_name,
        upstream_git_commit,
    )
    actual = utils.build_docker_tag(upstream_job_name, upstream_git_commit)
    assert actual == expected


def test_check_docker_image_false():
    fake_app = 'fake_app'
    fake_commit = 'fake_commit'
    docker_tag = utils.build_docker_tag(fake_app, fake_commit)
    with mock.patch('docker.Client') as mock_docker:
        docker_client = mock_docker.return_value
        docker_client.images.return_value = [{
            'Created': 1425430339,
            'VirtualSize': 250344331,
            'ParentId': '1111',
            'RepoTags': [docker_tag],
            'Id': 'ef978820f195dede62e206bbd41568463ab2b79260bc63835a72154fe7e196a2',
            'Size': 0}
        ]
        assert utils.check_docker_image('test_service', 'tag2') is False


def test_check_docker_image_true():
    fake_app = 'fake_app'
    fake_commit = 'fake_commit'
    docker_tag = utils.build_docker_tag(fake_app, fake_commit)
    with mock.patch('docker.Client') as mock_docker:
        docker_client = mock_docker.return_value
        docker_client.images.return_value = [{
            'Created': 1425430339,
            'VirtualSize': 250344331,
            'ParentId': '1111',
            'RepoTags': [docker_tag],
            'Id': 'ef978820f195dede62e206bbd41568463ab2b79260bc63835a72154fe7e196a2',
            'Size': 0}
        ]
        assert utils.check_docker_image(fake_app, fake_commit) is True


def test_remove_ansi_escape_sequences():
    plain_string = 'blackandwhite'
    colored_string = '\033[34m' + plain_string + '\033[0m'
    assert utils.remove_ansi_escape_sequences(colored_string) == plain_string


def test_get_default_cluster_for_service():
    fake_service_name = 'fake_service'
    fake_clusters = ['fake_cluster-1', 'fake_cluster-2']
    with contextlib.nested(
        mock.patch('utils.list_clusters', autospec=True, return_value=fake_clusters),
        mock.patch('utils.load_system_paasta_config', autospec=True),
    ) as (
        mock_list_clusters,
        mock_load_system_paasta_config,
    ):
        mock_load_system_paasta_config.side_effect = utils.PaastaNotConfiguredError
        assert utils.get_default_cluster_for_service(fake_service_name) == 'fake_cluster-1'
        mock_list_clusters.assert_called_once_with(fake_service_name)


def test_get_default_cluster_for_service_empty_deploy_config():
    fake_service_name = 'fake_service'
    with contextlib.nested(
        mock.patch('utils.list_clusters', autospec=True, return_value=[]),
        mock.patch('utils.load_system_paasta_config', autospec=True),
    ) as (
        mock_list_clusters,
        mock_load_system_paasta_config,
    ):
        mock_load_system_paasta_config.side_effect = utils.PaastaNotConfiguredError
        with raises(utils.NoConfigurationForServiceError):
            utils.get_default_cluster_for_service(fake_service_name)
        mock_list_clusters.assert_called_once_with(fake_service_name)


def test_list_clusters_no_service_given_lists_all_of_them():
    fake_soa_dir = '/nail/etc/services'
    fake_cluster_configs = ['/nail/etc/services/service1/marathon-cluster1.yaml',
                            '/nail/etc/services/service2/chronos-cluster2.yaml']
    expected = ['cluster1', 'cluster2']
    with contextlib.nested(
        mock.patch('os.path.join', autospec=True, return_value='%s/*' % fake_soa_dir),
        mock.patch('glob.glob', autospec=True, return_value=fake_cluster_configs),
    ) as (
        mock_join_path,
        mock_glob,
    ):
        actual = utils.list_clusters(soa_dir=fake_soa_dir)
        assert actual == expected
        mock_join_path.assert_called_once_with(fake_soa_dir, '*')
        mock_glob.assert_called_once_with('%s/*/*.yaml' % fake_soa_dir)


def test_list_clusters_with_service():
    fake_soa_dir = '/nail/etc/services'
    fake_service = 'fake_service'
    fake_cluster_configs = ['/nail/etc/services/service1/marathon-cluster1.yaml',
                            '/nail/etc/services/service1/chronos-cluster2.yaml']
    expected = ['cluster1', 'cluster2']
    with contextlib.nested(
        mock.patch('os.path.join', autospec=True, return_value='%s/%s' % (fake_soa_dir, fake_service)),
        mock.patch('glob.glob', autospec=True, return_value=fake_cluster_configs),
    ) as (
        mock_join_path,
        mock_glob,
    ):
        actual = utils.list_clusters(fake_service, fake_soa_dir)
        assert actual == expected
        mock_join_path.assert_called_once_with(fake_soa_dir, fake_service)
        mock_glob.assert_called_once_with('%s/%s/*.yaml' % (fake_soa_dir, fake_service))


def test_list_clusters_ignores_bogus_clusters():
    fake_soa_dir = '/nail/etc/services'
    fake_service = 'fake_service'
    fake_cluster_configs = ['/nail/etc/services/service1/marathon-cluster1.yaml',
                            '/nail/etc/services/service1/marathon-PROD.yaml',
                            '/nail/etc/services/service1/chronos-cluster2.yaml',
                            '/nail/etc/services/service1/chronos-SHARED.yaml']
    expected = ['cluster1', 'cluster2']
    with contextlib.nested(
        mock.patch('os.path.join', autospec=True, return_value='%s/%s' % (fake_soa_dir, fake_service)),
        mock.patch('glob.glob', autospec=True, return_value=fake_cluster_configs),
    ) as (
        mock_join_path,
        mock_glob,
    ):
        actual = utils.list_clusters(service=fake_service)
        assert actual == expected


def test_list_all_instances_for_service():
    service = 'fake_service'
    clusters = ['fake_cluster']
    mock_instances = [(service, 'instance1'), (service, 'instance2')]
    expected = set(['instance1', 'instance2'])
    with contextlib.nested(
        mock.patch('utils.list_clusters', autospec=True),
        mock.patch('utils.get_service_instance_list', autospec=True),
    ) as (
        mock_list_clusters,
        mock_service_instance_list,
    ):
        mock_list_clusters.return_value = clusters
        mock_service_instance_list.return_value = mock_instances
        actual = utils.list_all_instances_for_service(service)
        assert actual == expected
        mock_list_clusters.assert_called_once_with(service)
        mock_service_instance_list.assert_called_once_with(service, clusters[0], None)


def test_get_service_instance_list():
    fake_name = 'hint'
    fake_instance_1 = 'unsweet'
    fake_instance_2 = 'water'
    fake_cluster = '16floz'
    fake_dir = '/nail/home/hipster'
    fake_job_config = {fake_instance_1: {},
                       fake_instance_2: {}}
    expected = [(fake_name, fake_instance_1), (fake_name, fake_instance_1),
                (fake_name, fake_instance_2), (fake_name, fake_instance_2)]
    with contextlib.nested(
        mock.patch('utils.service_configuration_lib.read_extra_service_information', autospec=True,
                   return_value=fake_job_config),
    ) as (
        read_extra_info_patch,
    ):
        actual = utils.get_service_instance_list(fake_name, fake_cluster, soa_dir=fake_dir)
        read_extra_info_patch.assert_any_call(fake_name, 'marathon-16floz', soa_dir=fake_dir)
        read_extra_info_patch.assert_any_call(fake_name, 'chronos-16floz', soa_dir=fake_dir)
        assert read_extra_info_patch.call_count == 2
        assert sorted(expected) == sorted(actual)


def test_get_services_for_cluster():
    cluster = 'honey_bunches_of_oats'
    soa_dir = 'completely_wholesome'
    instances = [['this_is_testing', 'all_the_things'], ['my_nerf_broke']]
    expected = ['my_nerf_broke', 'this_is_testing', 'all_the_things']
    with contextlib.nested(
        mock.patch('os.path.abspath', autospec=True, return_value='chex_mix'),
        mock.patch('os.listdir', autospec=True, return_value=['dir1', 'dir2']),
        mock.patch('utils.get_service_instance_list',
                   side_effect=lambda a, b, c, d: instances.pop()),
    ) as (
        abspath_patch,
        listdir_patch,
        get_instances_patch,
    ):
        actual = utils.get_services_for_cluster(cluster, soa_dir=soa_dir)
        assert expected == actual
        abspath_patch.assert_called_once_with(soa_dir)
        listdir_patch.assert_called_once_with('chex_mix')
        get_instances_patch.assert_any_call('dir1', cluster, None, soa_dir)
        get_instances_patch.assert_any_call('dir2', cluster, None, soa_dir)
        assert get_instances_patch.call_count == 2


def test_color_text():
    expected = "%shi%s" % (utils.PaastaColors.RED, utils.PaastaColors.DEFAULT)
    actual = utils.PaastaColors.color_text(utils.PaastaColors.RED, "hi")
    assert actual == expected


def test_color_text_nested():
    expected = "%sred%sblue%sred%s" % (
        utils.PaastaColors.RED,
        utils.PaastaColors.BLUE,
        utils.PaastaColors.DEFAULT + utils.PaastaColors.RED,
        utils.PaastaColors.DEFAULT,
    )
    actual = utils.PaastaColors.color_text(utils.PaastaColors.RED, "red%sred" % utils.PaastaColors.blue("blue"))
    assert actual == expected


def test_DeploymentsJson_read():
    file_mock = mock.MagicMock(spec=file)
    fake_dir = '/var/dir_of_fake'
    fake_path = '/var/dir_of_fake/fake_service/deployments.json'
    fake_json = {
        'v1': {
            'no_srv:blaster': {
                'docker_image': 'test_rocker:9.9',
                'desired_state': 'start',
                'force_bounce': None,
            },
            'dont_care:about': {
                'docker_image': 'this:guy',
                'desired_state': 'stop',
                'force_bounce': '12345',
            },
        },
    }
    with contextlib.nested(
        mock.patch('utils.open', create=True, return_value=file_mock),
        mock.patch('json.load', autospec=True, return_value=fake_json),
        mock.patch('utils.os.path.isfile', autospec=True, return_value=True),
    ) as (
        open_patch,
        json_patch,
        isfile_patch,
    ):
        actual = utils.load_deployments_json('fake_service', fake_dir)
        open_patch.assert_called_once_with(fake_path)
        json_patch.assert_called_once_with(file_mock.__enter__())
        assert actual == fake_json['v1']


def test_get_docker_url_no_error():
    fake_registry = "im.a-real.vm"
    fake_image = "and-i-can-run:1.0"
    expected = "%s/%s" % (fake_registry, fake_image)
    assert utils.get_docker_url(fake_registry, fake_image) == expected


def test_get_docker_url_with_no_docker_image():
    with raises(utils.NoDockerImageError):
        utils.get_docker_url('fake_registry', None)


def test_run_cancels_timer_thread_on_keyboard_interrupt():
    mock_process = mock.Mock()
    mock_timer_object = mock.Mock()
    with contextlib.nested(
        mock.patch('utils.Popen', autospec=True, return_value=mock_process),
        mock.patch('utils.threading.Timer', autospec=True, return_value=mock_timer_object),
    ) as (
        mock_popen,
        mock_timer
    ):
        mock_process.stdout.readline.side_effect = KeyboardInterrupt
        with raises(KeyboardInterrupt):
            utils._run('sh echo foo', timeout=10)
        assert mock_timer_object.cancel.call_count == 1


class TestInstanceConfig:

    def test_get_monitoring(self):
        fake_info = 'fake_info'
        assert utils.InstanceConfig({'monitoring': fake_info}, {}).get_monitoring() == fake_info

    def test_get_cpus_in_config(self):
        fake_conf = utils.InstanceConfig({'cpus': -5}, {})
        assert fake_conf.get_cpus() == -5

    def test_get_cpus_in_config_float(self):
        fake_conf = utils.InstanceConfig({'cpus': .66}, {})
        assert fake_conf.get_cpus() == .66

    def test_get_cpus_default(self):
        fake_conf = utils.InstanceConfig({}, {})
        assert fake_conf.get_cpus() == .25

    def test_get_mem_in_config(self):
        fake_conf = utils.InstanceConfig({'mem': -999}, {})
        assert fake_conf.get_mem() == -999

    def test_get_mem_default(self):
        fake_conf = utils.InstanceConfig({}, {})
        assert fake_conf.get_mem() == 1024

    def test_get_cmd_default(self):
        fake_conf = utils.InstanceConfig({}, {})
        assert fake_conf.get_cmd() is None

    def test_get_cmd_in_config(self):
        fake_conf = utils.InstanceConfig({'cmd': 'FAKECMD'}, {})
        assert fake_conf.get_cmd() == 'FAKECMD'

    def test_get_env_default(self):
        fake_conf = utils.InstanceConfig({}, {})
        assert fake_conf.get_env() == {}

    def test_get_env_with_config(self):
        fake_conf = utils.InstanceConfig({'env': {'SPECIAL_ENV': 'TRUE'}}, {})
        assert fake_conf.get_env() == {'SPECIAL_ENV': 'TRUE'}

    def test_get_args_default_no_cmd(self):
        fake_conf = utils.InstanceConfig({}, {})
        assert fake_conf.get_args() == []

    def test_get_args_default_with_cmd(self):
        fake_conf = utils.InstanceConfig({'cmd': 'FAKECMD'}, {})
        assert fake_conf.get_args() is None

    def test_get_args_in_config(self):
        fake_conf = utils.InstanceConfig({'args': ['arg1', 'arg2']}, {})
        assert fake_conf.get_args() == ['arg1', 'arg2']

    def test_get_args_in_config_with_cmd(self):
        fake_conf = utils.InstanceConfig({'args': ['A'], 'cmd': 'C'}, {})
        fake_conf.get_cmd()
        with raises(utils.InvalidInstanceConfig):
            fake_conf.get_args()

    def test_get_force_bounce(self):
        fake_conf = utils.InstanceConfig({}, {'force_bounce': 'blurp'})
        assert fake_conf.get_force_bounce() == 'blurp'

    def test_get_desired_state(self):
        fake_conf = utils.InstanceConfig({}, {'desired_state': 'stop'})
        assert fake_conf.get_desired_state() == 'stop'

    def test_get_desired_state_human(self):
        fake_conf = utils.InstanceConfig({}, {'desired_state': 'stop'})
        assert 'Stopped' in fake_conf.get_desired_state_human()

    def test_monitoring_blacklist_default(self):
        fake_conf = utils.InstanceConfig({}, {})
        assert fake_conf.get_monitoring_blacklist() == []

<<<<<<< HEAD
    def test_deploy_blacklist_default(self):
        fake_conf = utils.InstanceConfig({}, {})
        assert fake_conf.get_deploy_blacklist() == []
=======

def test_is_under_replicated_ok():
    num_available = 1
    expected_count = 1
    crit_threshold = 50
    actual = utils.is_under_replicated(num_available, expected_count, crit_threshold)
    assert actual == (False, float(100))


def test_is_under_replicated_zero():
    num_available = 1
    expected_count = 0
    crit_threshold = 50
    actual = utils.is_under_replicated(num_available, expected_count, crit_threshold)
    assert actual == (False, float(100))


def test_is_under_replicated_critical():
    num_available = 0
    expected_count = 1
    crit_threshold = 50
    actual = utils.is_under_replicated(num_available, expected_count, crit_threshold)
    assert actual == (True, float(0))
>>>>>>> 7e336fc7
<|MERGE_RESOLUTION|>--- conflicted
+++ resolved
@@ -761,11 +761,10 @@
         fake_conf = utils.InstanceConfig({}, {})
         assert fake_conf.get_monitoring_blacklist() == []
 
-<<<<<<< HEAD
     def test_deploy_blacklist_default(self):
         fake_conf = utils.InstanceConfig({}, {})
         assert fake_conf.get_deploy_blacklist() == []
-=======
+
 
 def test_is_under_replicated_ok():
     num_available = 1
@@ -788,5 +787,4 @@
     expected_count = 1
     crit_threshold = 50
     actual = utils.is_under_replicated(num_available, expected_count, crit_threshold)
-    assert actual == (True, float(0))
->>>>>>> 7e336fc7
+    assert actual == (True, float(0))