import check_marathon_services_replication
import mock
import contextlib


check_marathon_services_replication.log = mock.Mock()


def test_send_event():
    fake_service_name = 'superfast'
    fake_namespace = 'jellyfish'
    fake_status = '999999'
    fake_output = 'YOU DID IT'
    fake_runbook = 'y/notreally'
    fake_team = 'fake_mean'
    fake_tip = 'fake_pit'
    fake_notification_email = 'notify@fake'
    fake_irc = '#fake'
    fake_page = True
    fake_soa_dir = '/hi/hello/hey'
    fake_cluster = 'fake_cluster'
    expected_kwargs = {
        'tip': fake_tip,
        'notification_email': fake_notification_email,
        'page': fake_page,
        'irc_channels': fake_irc,
        'alert_after': '2m',
        'check_every': '1m',
        'realert_every': -1,
        'source': 'paasta-fake_cluster',
    }
    expected_check_name = 'check_marathon_services_replication.%s.%s' % (fake_service_name, fake_namespace)
    with contextlib.nested(
        mock.patch("paasta_tools.monitoring_tools.get_team",
                   return_value=fake_team),
        mock.patch("paasta_tools.monitoring_tools.get_runbook",
                   return_value=fake_runbook),
        mock.patch("paasta_tools.monitoring_tools.get_tip",
                   return_value=fake_tip),
        mock.patch("paasta_tools.monitoring_tools.get_notification_email",
                   return_value=fake_notification_email),
        mock.patch("paasta_tools.monitoring_tools.get_page",
                   return_value=fake_page),
        mock.patch("paasta_tools.monitoring_tools.get_irc_channels",
                   return_value=fake_irc),
        mock.patch("pysensu_yelp.send_event"),
        mock.patch('paasta_tools.marathon_tools.get_cluster',
                   return_value=fake_cluster),
        mock.patch("paasta_tools.check_marathon_services_replication._log")
    ) as (
        monitoring_tools_get_team_patch,
        monitoring_tools_get_runbook_patch,
        monitoring_tools_get_tip_patch,
        monitoring_tools_get_notification_email_patch,
        monitoring_tools_get_page_patch,
        monitoring_tools_get_irc_patch,
        pysensu_yelp_send_event_patch,
        cluster_patch,
        log_patch,
    ):
        check_marathon_services_replication.send_event(fake_service_name,
                                                       fake_namespace,
                                                       fake_soa_dir,
                                                       fake_status,
                                                       fake_output)
        monitoring_tools_get_team_patch.assert_called_once_with('marathon', fake_service_name,
                                                                soa_dir=fake_soa_dir)
        monitoring_tools_get_runbook_patch.assert_called_once_with('marathon', fake_service_name,
                                                                   soa_dir=fake_soa_dir)
        monitoring_tools_get_tip_patch.assert_called_once_with('marathon', fake_service_name,
                                                               soa_dir=fake_soa_dir)
        monitoring_tools_get_notification_email_patch.assert_called_once_with('marathon', fake_service_name,
                                                                              soa_dir=fake_soa_dir)
        monitoring_tools_get_page_patch.assert_called_once_with('marathon', fake_service_name,
                                                                soa_dir=fake_soa_dir)
        monitoring_tools_get_irc_patch.assert_called_once_with('marathon', fake_service_name,
                                                               soa_dir=fake_soa_dir)
        pysensu_yelp_send_event_patch.assert_called_once_with(expected_check_name, fake_runbook, fake_status,
                                                              fake_output, fake_team, **expected_kwargs)
        cluster_patch.assert_called_once_with()


def test_split_id():
    fake_name = 'zero'
    fake_ns = 'hints'
    fake_id = '%s.%s' % (fake_name, fake_ns)
    expected = (fake_name, fake_ns)
    assert check_marathon_services_replication.split_id(fake_id) == expected


<<<<<<< HEAD
def test_check_smartstack_replication_for_namespace_crit_when_absent():
    namespace = 'test.one'
=======
def test_check_smarstack_replication_for_instance_crit_when_absent():
    service = 'test'
    instance = 'some_absent_instance'
>>>>>>> e3a717bb
    available = {'test.two': 1, 'test.three': 4, 'test.four': 8}
    expected_replication_count = 8
    soa_dir = 'test_dir'
    crit = 90
    with contextlib.nested(
        mock.patch('check_marathon_services_replication.send_event_if_under_replication', autospec=True),
        mock.patch('paasta_tools.marathon_tools.read_namespace_for_service_instance',
                   autospec=True, return_value=instance),
    ) as (
        mock_send_event_if_under_replication,
        mock_read_namespace_for_service_instance,
    ):
        check_marathon_services_replication.check_smartstack_replication_for_instance(
            service, instance, available, soa_dir, crit, expected_replication_count,
        )
        mock_send_event_if_under_replication.assert_called_once_with(
            service, instance, crit, expected_replication_count, 0, soa_dir)


<<<<<<< HEAD
def test_check_smartstack_replication_for_namespace_crit_when_zero_replication():
    namespace = 'test.two'
    available = {'test.two': 1, 'test.three': 4, 'test.four': 8}
    expected_replication_counts = [0, 8, 8, 8, 8]
=======
def test_check_smarstack_replication_for_instance_crit_when_zero_replication():
    service = 'test'
    instance = 'zero_running'
    available = {'test.zero_running': 0, 'test.main': 8, 'test.fully_replicated': 8}
    expected_replication_count = 8
>>>>>>> e3a717bb
    soa_dir = 'test_dir'
    crit = 90
    with contextlib.nested(
        mock.patch('check_marathon_services_replication.send_event_if_under_replication', autospec=True),
        mock.patch('paasta_tools.marathon_tools.read_namespace_for_service_instance',
                   autospec=True, return_value=instance),
    ) as (
        mock_send_event_if_under_replication,
        mock_read_namespace_for_service_instance,
    ):
        check_marathon_services_replication.check_smartstack_replication_for_instance(
            service, instance, available, soa_dir, crit, expected_replication_count,
        )
        mock_send_event_if_under_replication.assert_called_once_with(
            service, instance, crit, expected_replication_count, 0, soa_dir)


<<<<<<< HEAD
def test_check_smartstack_replication_for_namespace_crit_when_low_replication():
    namespace = 'test.three'
    available = {'test.two': 1, 'test.three': 4, 'test.four': 8}
    expected_replication_counts = [0, 8, 8, 8, 8]
=======
def test_check_smarstack_replication_for_instance_crit_when_low_replication():
    service = 'test'
    instance = 'not_enough'
    available = {'test.canary': 1, 'test.not_enough': 4, 'test.fully_replicated': 8}
    expected_replication_count = 8
>>>>>>> e3a717bb
    soa_dir = 'test_dir'
    crit = 90
    with contextlib.nested(
        mock.patch('check_marathon_services_replication.send_event_if_under_replication', autospec=True),
        mock.patch('paasta_tools.marathon_tools.read_namespace_for_service_instance',
                   autospec=True, return_value=instance),
    ) as (
        mock_send_event_if_under_replication,
        mock_read_namespace_for_service_instance,
    ):
        check_marathon_services_replication.check_smartstack_replication_for_instance(
            service, instance, available, soa_dir, crit, expected_replication_count,
        )
        mock_send_event_if_under_replication.assert_called_once_with(
            service, instance, crit, expected_replication_count, 4, soa_dir)


<<<<<<< HEAD
def test_check_smartstack_replication_for_namespace_ok_with_enough_replication():
    namespace = 'test.four'
    available = {'test.two': 1, 'test.three': 4, 'test.four': 8}
    expected_replication_counts = [0, 8, 8, 8, 8]
=======
def test_check_smarstack_replication_for_instance_ok_with_enough_replication():
    service = 'test'
    instance = 'everything_up'
    available = {'test.canary': 1, 'test.low_replication': 4, 'test.everything_up': 8}
    expected_replication_count = 8
>>>>>>> e3a717bb
    soa_dir = 'test_dir'
    crit = 90
    with contextlib.nested(
        mock.patch('check_marathon_services_replication.send_event_if_under_replication', autospec=True),
        mock.patch('paasta_tools.marathon_tools.read_namespace_for_service_instance',
                   autospec=True, return_value=instance),
    ) as (
        mock_send_event_if_under_replication,
        mock_read_namespace_for_service_instance,
    ):
        check_marathon_services_replication.check_smartstack_replication_for_instance(
            service, instance, available, soa_dir, crit, expected_replication_count,
        )
        mock_send_event_if_under_replication.assert_called_once_with(
            service, instance, crit, expected_replication_count, 8, soa_dir)


<<<<<<< HEAD
def test_check_smartstack_replication_for_namespace_ignores_bogus_namespaces():
    namespace = 'test.five'
    available = {'test.two': 1, 'test.three': 4, 'test.four': 8}
    expected_replication_counts = [0, 8, 8, 8, 8]
=======
def test_check_smarstack_replication_for_instance_ignores_bogus_instance():
    service = 'test'
    instance = 'something_random'
    available = {'test.canary': 1, 'test.main': 4, 'test.fully_replicated': 8}
    expected_replication_count = 8
    soa_dir = 'test_dir'
    crit = 90
    with contextlib.nested(
        mock.patch('check_marathon_services_replication.send_event_if_under_replication', autospec=True),
        mock.patch('paasta_tools.marathon_tools.read_namespace_for_service_instance',
                   autospec=True, return_value=instance),
    ) as (
        mock_send_event_if_under_replication,
        mock_read_namespace_for_service_instance,
    ):
        check_marathon_services_replication.check_smartstack_replication_for_instance(
            service, instance, available, soa_dir, crit, expected_replication_count,
        )
        mock_send_event_if_under_replication.call_count == 0


def test_check_smarstack_replication_for_instance_ignores_things_under_a_different_namespace():
    service = 'test'
    instance = 'main'
    namespace = 'canary'
    available = {'test.canary': 1, 'test.main': 4, 'test.fully_replicated': 8}
    expected_replication_count = 8
>>>>>>> e3a717bb
    soa_dir = 'test_dir'
    crit = 90
    with contextlib.nested(
        mock.patch('check_marathon_services_replication.send_event_if_under_replication', autospec=True),
        mock.patch('paasta_tools.marathon_tools.read_namespace_for_service_instance',
                   autospec=True, return_value=namespace),
    ) as (
        mock_send_event_if_under_replication,
        mock_read_namespace_for_service_instance,
    ):
        check_marathon_services_replication.check_smartstack_replication_for_instance(
            service, instance, available, soa_dir, crit, expected_replication_count,
        )
        mock_send_event_if_under_replication.call_count == 0


def test_check_service_replication_for_normal_smartstack():
    service = 'test_service'
    instance = 'test_instance'
    with contextlib.nested(
        mock.patch('paasta_tools.marathon_tools.get_proxy_port_for_instance',
                   autospec=True, return_value=666),
        mock.patch('paasta_tools.marathon_tools.get_expected_instance_count_for_namespace',
                   autospec=True, return_value=100),
        mock.patch('check_marathon_services_replication.check_smartstack_replication_for_instance',
                   autospec=True),
    ) as (
        mock_get_proxy_port_for_instance,
        mock_get_expected_count,
        mock_get_smartstack_replication_for_service
    ):
        check_marathon_services_replication.check_service_replication(service, instance, None, None, None)
        mock_get_smartstack_replication_for_service.assert_called_once_with(
            service, instance, mock.ANY, mock.ANY, mock.ANY, mock.ANY)
        assert mock_get_smartstack_replication_for_service.call_count == 1


def test_check_service_replication_for_non_smartstack():
    service = 'test_service'
    instance = 'worker'
    with contextlib.nested(
        mock.patch('paasta_tools.marathon_tools.get_proxy_port_for_instance', autospec=True, return_value=None),
        mock.patch('paasta_tools.marathon_tools.get_expected_instance_count_for_namespace',
                   autospec=True, return_value=100),
        mock.patch('check_marathon_services_replication.check_mesos_replication_for_service', autospec=True),
    ) as (
        mock_get_proxy_port_for_instance,
        mock_get_expected_count,
        mock_get_mesos_replication_for_service,
    ):
        check_marathon_services_replication.check_service_replication(service, instance, None, None, None)
        mock_get_mesos_replication_for_service.assert_called_once_with(service, instance, None, None, 100)


def test_check_mesos_replication_for_service_good():
    service = 'test_service'
    instance = 'worker'
    running_tasks = ['a', 'b']
    crit = 90
    expected_tasks = 66
    with contextlib.nested(
        mock.patch('check_marathon_services_replication.send_event_if_under_replication', autospec=True),
        mock.patch('check_marathon_services_replication.get_running_tasks_from_active_frameworks', autospec=True),
    ) as (
        mock_send_event_if_under_replication,
        mock_get_running_tasks_from_active_frameworks,
    ):
        mock_get_running_tasks_from_active_frameworks.return_value = running_tasks
        check_marathon_services_replication.check_mesos_replication_for_service(
            service, instance, None, crit, expected_tasks)
        mock_get_running_tasks_from_active_frameworks.assert_called_once_with(service, instance)
        mock_send_event_if_under_replication.assert_called_once_with(
            service, instance, crit, expected_tasks, len(running_tasks), None)


def test_send_event_if_under_replication_handles_0_expected():
    service = 'test_service'
    instance = 'worker'
    crit = 90
    expected_count = 0
    available = 0
    soa_dir = '/dne'
    with contextlib.nested(
        mock.patch('check_marathon_services_replication.send_event', autospec=True),
        mock.patch('check_marathon_services_replication.get_context', autospec=True),
    ) as (
        mock_send_event,
        mock_get_context,
    ):
        check_marathon_services_replication.send_event_if_under_replication(
            service, instance, crit, expected_count, available, soa_dir)
        mock_send_event.assert_called_once_with(service, instance, soa_dir, 0, mock.ANY)


def test_send_event_if_under_replication_good():
    service = 'test_service'
    instance = 'worker'
    crit = 90
    expected_count = 100
    available = 100
    soa_dir = '/dne'
    with contextlib.nested(
        mock.patch('check_marathon_services_replication.send_event', autospec=True),
        mock.patch('check_marathon_services_replication.get_context', autospec=True),
    ) as (
        mock_send_event,
        mock_get_context,
    ):
        check_marathon_services_replication.send_event_if_under_replication(
            service, instance, crit, expected_count, available, soa_dir)
        mock_send_event.assert_called_once_with(service, instance, soa_dir, 0, mock.ANY)


def test_send_event_if_under_replication_critical():
    service = 'test_service'
    instance = 'worker'
    crit = 90
    expected_count = 100
    available = 89
    soa_dir = '/dne'
    with contextlib.nested(
        mock.patch('check_marathon_services_replication.send_event', autospec=True),
        mock.patch('check_marathon_services_replication.get_context', autospec=True),
    ) as (
        mock_send_event,
        mock_get_context,
    ):
        check_marathon_services_replication.send_event_if_under_replication(
            service, instance, crit, expected_count, available, soa_dir)
        mock_send_event.assert_called_once_with(service, instance, soa_dir, 2, mock.ANY)


def test_check_smartstack_replication_for_namespace_with_no_deployments():
    namespace = 'test.six'
    available = {'test.two': 1, 'test.three': 4, 'test.four': 8}
    soa_dir = 'test_dir'
    crit = 90
    with contextlib.nested(
        mock.patch('check_marathon_services_replication.marathon_tools.get_expected_instance_count_for_namespace',
                   autospec=True),
        mock.patch('check_marathon_services_replication.send_event', autospec=True),
        mock.patch('check_marathon_services_replication.get_context', autospec=True),
    ) as (
        expected_patch,
        event_patch,
        context_patch,
    ):
        expected_patch.side_effect = check_marathon_services_replication.marathon_tools.NoDeploymentsAvailable
        check_marathon_services_replication.check_smartstack_replication_for_namespace(
            namespace, available, soa_dir, crit
        )
        assert event_patch.called is False


def test_main():
    soa_dir = 'anw'
    crit = 1
    services = [('a', 'main'), ('b', 'main'), ('c', 'main')]
    namespaces = [('a.main', 1), ('b.main', 2), ('c.main', 3)]
    replication = 'reeeeeeeeeeeplicated'
    args = mock.Mock(soa_dir=soa_dir, crit=crit, verbose=False)
    with contextlib.nested(
        mock.patch('check_marathon_services_replication.parse_args',
                   return_value=args, autospec=True),
        mock.patch('paasta_tools.marathon_tools.get_all_namespaces',
                   return_value=namespaces, autospec=True),
        mock.patch('paasta_tools.marathon_tools.get_marathon_services_for_cluster',
                   return_value=services, autospec=True),
        mock.patch('paasta_tools.monitoring.replication_utils.get_replication_for_services',
                   return_value=replication, autospec=True),
        mock.patch('check_marathon_services_replication.check_service_replication',
                   autospec=True)
    ) as (
        mock_parse_args,
        mock_get_all_namespaces,
        mock_get_marathon_services_for_cluster,
        mock_get_replication_for_services,
        mock_check_service_replication,
    ):
        check_marathon_services_replication.main()
        mock_parse_args.assert_called_once_with()
        mock_get_marathon_services_for_cluster.assert_called_once_with(soa_dir=soa_dir)
        mock_get_replication_for_services.assert_called_once_with(mock.ANY, mock.ANY)
        mock_check_service_replication.call_count = len(services)<|MERGE_RESOLUTION|>--- conflicted
+++ resolved
@@ -88,14 +88,9 @@
     assert check_marathon_services_replication.split_id(fake_id) == expected
 
 
-<<<<<<< HEAD
-def test_check_smartstack_replication_for_namespace_crit_when_absent():
-    namespace = 'test.one'
-=======
 def test_check_smarstack_replication_for_instance_crit_when_absent():
     service = 'test'
     instance = 'some_absent_instance'
->>>>>>> e3a717bb
     available = {'test.two': 1, 'test.three': 4, 'test.four': 8}
     expected_replication_count = 8
     soa_dir = 'test_dir'
@@ -115,18 +110,11 @@
             service, instance, crit, expected_replication_count, 0, soa_dir)
 
 
-<<<<<<< HEAD
-def test_check_smartstack_replication_for_namespace_crit_when_zero_replication():
-    namespace = 'test.two'
-    available = {'test.two': 1, 'test.three': 4, 'test.four': 8}
-    expected_replication_counts = [0, 8, 8, 8, 8]
-=======
 def test_check_smarstack_replication_for_instance_crit_when_zero_replication():
     service = 'test'
     instance = 'zero_running'
     available = {'test.zero_running': 0, 'test.main': 8, 'test.fully_replicated': 8}
     expected_replication_count = 8
->>>>>>> e3a717bb
     soa_dir = 'test_dir'
     crit = 90
     with contextlib.nested(
@@ -144,18 +132,11 @@
             service, instance, crit, expected_replication_count, 0, soa_dir)
 
 
-<<<<<<< HEAD
-def test_check_smartstack_replication_for_namespace_crit_when_low_replication():
-    namespace = 'test.three'
-    available = {'test.two': 1, 'test.three': 4, 'test.four': 8}
-    expected_replication_counts = [0, 8, 8, 8, 8]
-=======
 def test_check_smarstack_replication_for_instance_crit_when_low_replication():
     service = 'test'
     instance = 'not_enough'
     available = {'test.canary': 1, 'test.not_enough': 4, 'test.fully_replicated': 8}
     expected_replication_count = 8
->>>>>>> e3a717bb
     soa_dir = 'test_dir'
     crit = 90
     with contextlib.nested(
@@ -173,18 +154,11 @@
             service, instance, crit, expected_replication_count, 4, soa_dir)
 
 
-<<<<<<< HEAD
-def test_check_smartstack_replication_for_namespace_ok_with_enough_replication():
-    namespace = 'test.four'
-    available = {'test.two': 1, 'test.three': 4, 'test.four': 8}
-    expected_replication_counts = [0, 8, 8, 8, 8]
-=======
 def test_check_smarstack_replication_for_instance_ok_with_enough_replication():
     service = 'test'
     instance = 'everything_up'
     available = {'test.canary': 1, 'test.low_replication': 4, 'test.everything_up': 8}
     expected_replication_count = 8
->>>>>>> e3a717bb
     soa_dir = 'test_dir'
     crit = 90
     with contextlib.nested(
@@ -202,12 +176,6 @@
             service, instance, crit, expected_replication_count, 8, soa_dir)
 
 
-<<<<<<< HEAD
-def test_check_smartstack_replication_for_namespace_ignores_bogus_namespaces():
-    namespace = 'test.five'
-    available = {'test.two': 1, 'test.three': 4, 'test.four': 8}
-    expected_replication_counts = [0, 8, 8, 8, 8]
-=======
 def test_check_smarstack_replication_for_instance_ignores_bogus_instance():
     service = 'test'
     instance = 'something_random'
@@ -235,7 +203,6 @@
     namespace = 'canary'
     available = {'test.canary': 1, 'test.main': 4, 'test.fully_replicated': 8}
     expected_replication_count = 8
->>>>>>> e3a717bb
     soa_dir = 'test_dir'
     crit = 90
     with contextlib.nested(
@@ -290,6 +257,24 @@
         mock_get_mesos_replication_for_service.assert_called_once_with(service, instance, None, None, 100)
 
 
+def test_check_service_replication_for_namespace_with_no_deployments():
+    service = 'test_service'
+    instance = 'worker'
+    with contextlib.nested(
+        mock.patch('paasta_tools.marathon_tools.get_proxy_port_for_instance', autospec=True, return_value=None),
+        mock.patch('paasta_tools.marathon_tools.get_expected_instance_count_for_namespace',
+                   autospec=True),
+        mock.patch('check_marathon_services_replication.check_mesos_replication_for_service', autospec=True),
+    ) as (
+        mock_get_proxy_port_for_instance,
+        mock_get_expected_count,
+        mock_get_mesos_replication_for_service,
+    ):
+        mock_get_expected_count.side_effect = check_marathon_services_replication.marathon_tools.NoDeploymentsAvailable
+        check_marathon_services_replication.check_service_replication(service, instance, None, None, None)
+        assert mock_get_proxy_port_for_instance.call_count == 0
+
+
 def test_check_mesos_replication_for_service_good():
     service = 'test_service'
     instance = 'worker'
@@ -366,28 +351,6 @@
         check_marathon_services_replication.send_event_if_under_replication(
             service, instance, crit, expected_count, available, soa_dir)
         mock_send_event.assert_called_once_with(service, instance, soa_dir, 2, mock.ANY)
-
-
-def test_check_smartstack_replication_for_namespace_with_no_deployments():
-    namespace = 'test.six'
-    available = {'test.two': 1, 'test.three': 4, 'test.four': 8}
-    soa_dir = 'test_dir'
-    crit = 90
-    with contextlib.nested(
-        mock.patch('check_marathon_services_replication.marathon_tools.get_expected_instance_count_for_namespace',
-                   autospec=True),
-        mock.patch('check_marathon_services_replication.send_event', autospec=True),
-        mock.patch('check_marathon_services_replication.get_context', autospec=True),
-    ) as (
-        expected_patch,
-        event_patch,
-        context_patch,
-    ):
-        expected_patch.side_effect = check_marathon_services_replication.marathon_tools.NoDeploymentsAvailable
-        check_marathon_services_replication.check_smartstack_replication_for_namespace(
-            namespace, available, soa_dir, crit
-        )
-        assert event_patch.called is False
 
 
 def test_main():
