# Copyright 2015-2016 Yelp Inc.
#
# Licensed under the Apache License, Version 2.0 (the "License");
# you may not use this file except in compliance with the License.
# You may obtain a copy of the License at
#
#     http://www.apache.org/licenses/LICENSE-2.0
#
# Unless required by applicable law or agreed to in writing, software
# distributed under the License is distributed on an "AS IS" BASIS,
# WITHOUT WARRANTIES OR CONDITIONS OF ANY KIND, either express or implied.
# See the License for the specific language governing permissions and
# limitations under the License.

FROM ubuntu:trusty

ENV DEBIAN_FRONTEND=noninteractive


RUN apt-get update > /dev/null && apt-get -y install apt-transport-https > /dev/null

RUN echo "deb https://dl.bintray.com/yelp/paasta trusty main" > /etc/apt/sources.list.d/paasta.list
RUN echo "deb http://repos.mesosphere.com/ubuntu trusty main" > /etc/apt/sources.list.d/mesosphere.list
RUN apt-key adv --keyserver keyserver.ubuntu.com --recv 81026D0004C44CF7EF55ADF8DF7D54CBE56151BF
RUN apt-get update > /dev/null && apt-get -y install libsasl2-modules mesos=1.2.0-2.0.2 > /dev/null

# Install Java 8 PPA
RUN apt-get install -y software-properties-common > /dev/null
RUN add-apt-repository ppa:webupd8team/java
RUN apt-key adv --keyserver keyserver.ubuntu.com --recv 7B2C3B0889BF5709A105D03AC2518248EEA14886
RUN echo "debconf shared/accepted-oracle-license-v1-1 select true" | debconf-set-selections
RUN echo "debconf shared/accepted-oracle-license-v1-1 seen true" | debconf-set-selections
RUN apt-get update > /dev/null && apt-get -y install lsb-release oracle-java8-installer > /dev/null

<<<<<<< HEAD
RUN apt-get update > /dev/null && apt-get -y install marathon=1.4.2-1.0.647.ubuntu1404 > /dev/null
=======
RUN apt-get update && apt-get -y install marathon=1.4.3-1.0.649.ubuntu1404
>>>>>>> 4c598ca1

RUN echo -n "secret2" > /etc/marathon_framework_secret

EXPOSE 8080<|MERGE_RESOLUTION|>--- conflicted
+++ resolved
@@ -32,11 +32,7 @@
 RUN echo "debconf shared/accepted-oracle-license-v1-1 seen true" | debconf-set-selections
 RUN apt-get update > /dev/null && apt-get -y install lsb-release oracle-java8-installer > /dev/null
 
-<<<<<<< HEAD
-RUN apt-get update > /dev/null && apt-get -y install marathon=1.4.2-1.0.647.ubuntu1404 > /dev/null
-=======
-RUN apt-get update && apt-get -y install marathon=1.4.3-1.0.649.ubuntu1404
->>>>>>> 4c598ca1
+RUN apt-get update > /dev/null && apt-get -y install marathon=1.4.3-1.0.649.ubuntu1404 > /dev/null
 
 RUN echo -n "secret2" > /etc/marathon_framework_secret
 
