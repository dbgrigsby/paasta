--- conflicted
+++ resolved
@@ -22,15 +22,11 @@
 from typing import Any
 from typing import Awaitable
 from typing import Callable
-<<<<<<< HEAD
-from typing import List  # noqa: imported for typing
-=======
 from typing import Collection
 from typing import List
 from typing import Sequence
 from typing import Tuple
 from typing import Union
->>>>>>> bb8c9011
 from urllib.parse import urlparse
 
 import a_sync
@@ -44,21 +40,13 @@
 from paasta_tools.mesos.cfg import load_mesos_config
 from paasta_tools.mesos.exceptions import SlaveDoesNotExist
 from paasta_tools.mesos.master import MesosMaster
-<<<<<<< HEAD
+from paasta_tools.mesos.task import Task
 from paasta_tools.text_utils import format_table
 from paasta_tools.text_utils import PaastaColors
-=======
-from paasta_tools.mesos.task import Task
->>>>>>> bb8c9011
 from paasta_tools.utils import DeployBlacklist
 from paasta_tools.utils import DeployWhitelist
 from paasta_tools.utils import get_user_agent
 from paasta_tools.utils import load_system_paasta_config
-<<<<<<< HEAD
-from paasta_tools.utils import time_cache
-=======
-from paasta_tools.utils import PaastaColors
->>>>>>> bb8c9011
 from paasta_tools.utils import timeout
 from paasta_tools.utils import TimeoutError
 
