#!/usr/bin/env python
"""
Usage: ./check_marathon_services_replication.py [options]

This is a script that checks the number of HAProxy backends via Synapse against
the expected amount that should've been deployed via Marathon in a mesos cluster.

Basically, the script checks smartstack.yaml for listed namespaces, and then queries
Synapse for the number of available backends for that namespace. It then goes through
the Marathon service configuration file for that cluster, and sees how many instances
are expected to be available for that namespace based on the number of instances deployed
on that namespace.

After retrieving that information, a fraction of available instances is calculated
(available/expected), and then compared against a threshold. The default threshold
is .50, meaning if fewer than 50 of a service's backends are available, the script
sends CRITICAL.
"""

import argparse
import logging
import pysensu_yelp
import service_configuration_lib
import sys

from paasta_tools.monitoring import replication_utils
from paasta_tools.monitoring.context import get_context
from paasta_tools import marathon_tools
from paasta_tools import mesos_tools
from paasta_tools import monitoring_tools
from paasta_tools import smartstack_tools
from paasta_tools.utils import _log
from paasta_tools.utils import compose_job_id
from paasta_tools.utils import get_services_for_cluster
from paasta_tools.utils import load_system_paasta_config
from paasta_tools.utils import NoDeploymentsAvailable
from paasta_tools.marathon_serviceinit import get_running_tasks_from_active_frameworks


log = logging.getLogger(__name__)
log.addHandler(logging.StreamHandler(sys.stdout))


def send_event(service_name, namespace, soa_dir, status, output):
    """Send an event to sensu via pysensu_yelp with the given information.

    :param service_name: The service name the event is about
    :param namespace: The namespace of the service the event is about
    :param soa_dir: The service directory to read monitoring information from
    :param status: The status to emit for this event
    :param output: The output to emit for this event"""
    # This function assumes the input is a string like "mumble.main"
    cluster = load_system_paasta_config().get_cluster()
    monitoring_overrides = marathon_tools.load_marathon_service_config(
        service_name, namespace, cluster).get_monitoring()
    monitoring_overrides['alert_after'] = '2m'
    monitoring_overrides['check_every'] = '1m'
    monitoring_overrides['runbook'] = monitoring_tools.get_runbook(monitoring_overrides, service_name, soa_dir=soa_dir)

    check_name = 'check_marathon_services_replication.%s' % compose_job_id(service_name, namespace)
    monitoring_tools.send_event(service_name, check_name, monitoring_overrides, status, output, soa_dir)
    _log(
        service_name=service_name,
        line='Replication: %s' % output,
        component='monitoring',
        level='debug',
        cluster=cluster,
        instance=namespace
    )


def parse_args():
    epilog = "PERCENTAGE is an integer value representing the percentage of available to expected instances"
    parser = argparse.ArgumentParser(epilog=epilog)

    parser.add_argument('-c', '--critical', dest='crit', type=int,
                        metavar='PERCENTAGE', default=50,
                        help="Generate critical state if fraction of instances \
                        available is less than this percentage")
    parser.add_argument('-d', '--soa-dir', dest="soa_dir", metavar="SOA_DIR",
                        default=service_configuration_lib.DEFAULT_SOA_DIR,
                        help="define a different soa config directory")
    parser.add_argument('-v', '--verbose', action='store_true',
                        dest="verbose", default=False)
    options = parser.parse_args()

    return options


def check_smartstack_replication_for_instance(
    service,
    instance,
    soa_dir,
    crit_threshold,
    expected_count,
):
    """Check a set of namespaces to see if their number of available backends is too low,
    emitting events to Sensu based on the fraction available and the thresholds given.

    :param service: A string like example_service
    :param namespace: A nerve namespace, like "main"
<<<<<<< HEAD
=======
    :param smartstack_replication_info: a dictionary of the form:

    ::

        {
            'unique_location_name': {
                'service_name.instance_name': <# ofavailable backends>
            },
            'other_unique_location_name': ...
        }

>>>>>>> 2361c974
    :param soa_dir: The SOA configuration directory to read from
    :param crit_threshold: The fraction of instances that need to be up to avoid a CRITICAL event
    """
    namespace = marathon_tools.read_namespace_for_service_instance(service, instance, soa_dir=soa_dir)
    if namespace != instance:
        log.debug("Instance %s is announced under namespace: %s. "
                  "Not checking replication for it" % (instance, namespace))
        return
    full_name = compose_job_id(service, instance)
    log.info('Checking instance %s', full_name)
    smartstack_replication_info = load_smartstack_info_for_service(
        service=service, namespace=namespace, soa_dir=soa_dir)
    log.debug('Got smartstack replication info for %s: %s' % (full_name, smartstack_replication_info))

    if len(smartstack_replication_info) == 0:
        status = pysensu_yelp.Status.CRITICAL
        output = ('Service %s has no Smartstack replication info. Make sure the discover key in your smartstack.yaml '
                  'is valid!\n') % full_name
        output = add_context_to_event(service, instance, output)
        log.error(output)
    else:
        expected_count_per_location = int(expected_count / len(smartstack_replication_info))
        output = ''
        under_replication_per_location = []

        for location, available_backends in sorted(smartstack_replication_info.iteritems()):
            num_available_in_location = available_backends.get(full_name, 0)
            under_replicated, ratio = is_under_replicated(
                num_available_in_location, expected_count_per_location, crit_threshold)
            if under_replicated:
                output += '- Service %s has %d out of %d expected instances in %s (CRITICAL: %d%%)\n' % (
                    full_name, num_available_in_location, expected_count_per_location, location, ratio)
            else:
                output += '- Service %s has %d out of %d expected instances in %s (OK: %d%%)\n' % (
                    full_name, num_available_in_location, expected_count_per_location, location, ratio)
            under_replication_per_location.append(under_replicated)

        if any(under_replication_per_location):
            status = pysensu_yelp.Status.CRITICAL
            output = add_context_to_event(service, instance, output)
            log.error(output)
        else:
            status = pysensu_yelp.Status.OK
            log.info(output)
    send_event(service, instance, soa_dir, status, output)


def add_context_to_event(service, instance, output):
    context = get_context(service, instance)
    output = '%s\n%s' % (output, context)
    return output


def is_under_replicated(num_available, expected_count, crit_threshold):
    if expected_count == 0:
        ratio = 100
    else:
        ratio = (num_available / float(expected_count)) * 100

    if ratio < crit_threshold:
        return (True, ratio)
    else:
        return (False, ratio)


def check_mesos_replication_for_service(service, instance, soa_dir, crit_threshold, expected_count):
    num_available = len(get_running_tasks_from_active_frameworks(service, instance))
    # Non-Smartstack services aren't aware of replication within specific
    # locations (since they don't define an advertise/discover level)
    send_event_if_under_replication(
        service=service,
        instance=instance,
        crit_threshold=crit_threshold,
        expected_count=expected_count,
        num_available=num_available,
        soa_dir=soa_dir,
    )


def send_event_if_under_replication(
    service,
    instance,
    crit_threshold,
    expected_count,
    num_available,
    soa_dir,
):
    full_name = compose_job_id(service, instance)
    output = ('Service %s has %d out of %d expected instances available!\n' +
              '(threshold: %d%%)') % (full_name, num_available, expected_count, crit_threshold)
    under_replicated, _ = is_under_replicated(num_available, expected_count, crit_threshold)
    if under_replicated:
        log.error(output)
        status = pysensu_yelp.Status.CRITICAL
    else:
        log.info(output)
        status = pysensu_yelp.Status.OK
    send_event(service, instance, soa_dir, status, output)


def check_service_replication(service, instance, crit_threshold, soa_dir):
    """Checks a service's replication levels based on how the service's replication
    should be monitored. (smartstack or mesos)

    :param service: Service name, like "example_service"
    :param instance: Instance name, like "main" or "canary"
    :param crit_threshold: an int from 0-100 representing the percentage threshold for triggering an alert
    :param soa_dir: The SOA configuration directory to read from
    """
    job_name = compose_job_id(service, instance)
    try:
        expected_count = marathon_tools.get_expected_instance_count_for_namespace(service, instance, soa_dir=soa_dir)
    except NoDeploymentsAvailable:
        log.info('deployments.json missing for %s. Skipping replication monitoring.' % job_name)
        return
    if expected_count is None:
        return
    log.info("Expecting %d total tasks for %s" % (expected_count, job_name))
    proxy_port = marathon_tools.get_proxy_port_for_instance(service, instance, soa_dir=soa_dir)
    if proxy_port is not None:
        check_smartstack_replication_for_instance(service, instance, soa_dir, crit_threshold, expected_count)
    else:
        check_mesos_replication_for_service(service, instance, soa_dir, crit_threshold, expected_count)


def load_smartstack_info_for_service(service, namespace, soa_dir):
    """Retrives number of available backends for given services

    :param service_instances: A list of tuples of (service_name, instance_name)
    :param namespaces: list of Smartstack namespaces
<<<<<<< HEAD
    :returns: a dictionary of the form::

        {
            'unique_location_name': {
                'service_name.instance_name': <# ofavailable backends>
            },
            'other_unique_location_name': ...
        }
=======
    :returns: a dictionary of the form:

    ::

        {
          'location_type': {
              'unique_location_name': {
                  'service_name.instance_name': <# ofavailable backends>
              },
              'other_unique_location_name': ...
          }
        }

>>>>>>> 2361c974
    """
    service_namespace_config = marathon_tools.load_service_namespace_config(service, namespace,
                                                                            soa_dir=soa_dir)
    discover_location_type = service_namespace_config.get_discover()
    return get_smartstack_replication_for_attribute(
        attribute=discover_location_type,
        service=service,
        namespace=namespace)


def get_smartstack_replication_for_attribute(attribute, service, namespace):
    """Loads smartstack replication from a host with the specified attribute

    :param attribute: a Mesos attribute
    :param service: A service name, like 'example_service'
    :param namespace: A particular smartstack namespace to inspect, like 'main'
    :param constraints: A list of Marathon constraints to restrict which synapse hosts to query
    :returns: a dictionary of the form {'<unique_attribute_value>': <smartstack replication hash>}
              (the dictionary will contain keys for unique all attribute values)
    """
    replication_info = {}
    unique_values = mesos_tools.get_mesos_slaves_grouped_by_attribute(attribute)
    full_name = compose_job_id(service, namespace)

    for value, hosts in unique_values.iteritems():
        # arbitrarily choose the first host with a given attribute to query for replication stats
        synapse_host = hosts[0]
        repl_info = replication_utils.get_replication_for_services(
            synapse_host=synapse_host,
            synapse_port=smartstack_tools.DEFAULT_SYNAPSE_PORT,
            service_names=[full_name],
        )
        replication_info[value] = repl_info

    return replication_info


def main():
    args = parse_args()
    soa_dir = args.soa_dir
    crit_threshold = args.crit
    logging.basicConfig()
    if args.verbose:
        log.setLevel(logging.DEBUG)
    else:
        log.setLevel(logging.WARNING)
    service_instances = get_services_for_cluster(instance_type='marathon', soa_dir=args.soa_dir)

    for service, instance in service_instances:
        check_service_replication(
            service,
            instance,
            crit_threshold,
            soa_dir
        )


if __name__ == "__main__":
    if mesos_tools.is_mesos_leader():
        main()<|MERGE_RESOLUTION|>--- conflicted
+++ resolved
@@ -99,20 +99,6 @@
 
     :param service: A string like example_service
     :param namespace: A nerve namespace, like "main"
-<<<<<<< HEAD
-=======
-    :param smartstack_replication_info: a dictionary of the form:
-
-    ::
-
-        {
-            'unique_location_name': {
-                'service_name.instance_name': <# ofavailable backends>
-            },
-            'other_unique_location_name': ...
-        }
-
->>>>>>> 2361c974
     :param soa_dir: The SOA configuration directory to read from
     :param crit_threshold: The fraction of instances that need to be up to avoid a CRITICAL event
     """
@@ -243,19 +229,7 @@
 
     :param service_instances: A list of tuples of (service_name, instance_name)
     :param namespaces: list of Smartstack namespaces
-<<<<<<< HEAD
     :returns: a dictionary of the form::
-
-        {
-            'unique_location_name': {
-                'service_name.instance_name': <# ofavailable backends>
-            },
-            'other_unique_location_name': ...
-        }
-=======
-    :returns: a dictionary of the form:
-
-    ::
 
         {
           'location_type': {
@@ -266,7 +240,6 @@
           }
         }
 
->>>>>>> 2361c974
     """
     service_namespace_config = marathon_tools.load_service_namespace_config(service, namespace,
                                                                             soa_dir=soa_dir)
